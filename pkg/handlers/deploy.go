// Copyright (c) Alex Ellis 2017. All rights reserved.
// Copyright 2020 OpenFaaS Author(s)
// Licensed under the MIT license. See LICENSE file in the project root for full license information.

package handlers

import (
	"context"
	"encoding/json"
	"fmt"
	"io"
	"log"
	"net/http"
	"sort"
	"strconv"
	"strings"

	"github.com/openfaas/faas-netes/pkg/k8s"

	types "github.com/openfaas/faas-provider/types"
	appsv1 "k8s.io/api/apps/v1"
	corev1 "k8s.io/api/core/v1"
	"k8s.io/apimachinery/pkg/api/resource"
	metav1 "k8s.io/apimachinery/pkg/apis/meta/v1"
	"k8s.io/apimachinery/pkg/util/intstr"
)

// initialReplicasCount how many replicas to start of creating for a function
const initialReplicasCount = 1

// MakeDeployHandler creates a handler to create new functions in the cluster
func MakeDeployHandler(functionNamespace string, factory k8s.FunctionFactory, functionList *k8s.FunctionList) http.HandlerFunc {
	secrets := k8s.NewSecretsClient(factory.Client)

	return func(w http.ResponseWriter, r *http.Request) {

		if r.Body != nil {
			defer r.Body.Close()
		}

		body, _ := io.ReadAll(r.Body)

		request := types.FunctionDeployment{}
		err := json.Unmarshal(body, &request)
		if err != nil {
			wrappedErr := fmt.Errorf("failed to unmarshal request: %s", err.Error())
			http.Error(w, wrappedErr.Error(), http.StatusBadRequest)
			return
		}

		if err := ValidateDeployRequest(&request); err != nil {
			wrappedErr := fmt.Errorf("validation failed: %s", err.Error())
			http.Error(w, wrappedErr.Error(), http.StatusBadRequest)
			return
		}

		namespace := functionNamespace
		if len(request.Namespace) > 0 {
			namespace = request.Namespace
		}

		if namespace != functionNamespace {
			http.Error(w, fmt.Sprintf("namespace must be: %s", functionNamespace), http.StatusBadRequest)
			return
		}

		existingSecrets, err := secrets.GetSecrets(namespace, request.Secrets)
		if err != nil {
			wrappedErr := fmt.Errorf("unable to fetch secrets: %s", err.Error())
			http.Error(w, wrappedErr.Error(), http.StatusBadRequest)
			return
		}

		if err := isAnonymous(request.Image); err != nil {
			http.Error(w, err.Error(), http.StatusBadRequest)
			return
		}

		deploymentSpec, specErr := makeDeploymentSpec(request, existingSecrets, factory)
		if specErr != nil {
			wrappedErr := fmt.Errorf("failed create Deployment spec: %s", specErr.Error())
			log.Println(wrappedErr)
			http.Error(w, wrappedErr.Error(), http.StatusBadRequest)
			return
		}

		count, err := functionList.Count()
		if err != nil {
			err := fmt.Errorf("unable to count functions: %s", err.Error())
			http.Error(w, err.Error(), http.StatusInternalServerError)
			return
		}

		if count+1 > MaxFunctions {
			err := fmt.Errorf("unable to create function, maximum: %d, visit https://openfaas.com/pricing to upgrade to OpenFaaS Standard", MaxFunctions)
			http.Error(w, err.Error(), http.StatusBadRequest)
			return
		}

		deploy := factory.Client.AppsV1().Deployments(namespace)
		if _, err = deploy.Create(context.TODO(), deploymentSpec, metav1.CreateOptions{}); err != nil {
			wrappedErr := fmt.Errorf("unable create Deployment: %s", err.Error())
			log.Println(wrappedErr)
			http.Error(w, wrappedErr.Error(), http.StatusInternalServerError)
			return
		}

		log.Printf("Deployment created: %s.%s\n", request.Service, namespace)

		service := factory.Client.CoreV1().Services(namespace)
		serviceSpec, err := makeServiceSpec(request, factory)
		if err != nil {
			wrappedErr := fmt.Errorf("failed create Service spec: %s", err.Error())
			log.Println(wrappedErr)
			http.Error(w, wrappedErr.Error(), http.StatusBadRequest)
			return
		}

		if _, err = service.Create(context.TODO(), serviceSpec, metav1.CreateOptions{}); err != nil {
			wrappedErr := fmt.Errorf("failed create Service: %s", err.Error())
			log.Println(wrappedErr)
			http.Error(w, wrappedErr.Error(), http.StatusBadRequest)
			return
		}

		log.Printf("Service created: %s.%s\n", request.Service, namespace)

		w.WriteHeader(http.StatusAccepted)
	}
}

func makeDeploymentSpec(request types.FunctionDeployment, existingSecrets map[string]*corev1.Secret, factory k8s.FunctionFactory) (*appsv1.Deployment, error) {
	envVars := buildEnvVars(&request)

	initialReplicas := int32p(initialReplicasCount)
	labels := map[string]string{
		"faas_function": request.Service,
	}

	if request.Labels != nil {
		if min := getMinReplicaCount(*request.Labels); min != nil {
			initialReplicas = min
		}
		for k, v := range *request.Labels {
			labels[k] = v
		}
	}

	resources, err := createResources(request)

	if err != nil {
		return nil, err
	}

	annotations, err := buildAnnotations(request)
	if err != nil {
		return nil, err
	}

	probes, err := factory.MakeProbes(request)
	if err != nil {
		return nil, err
	}

	directoryOrCreate := corev1.HostPathDirectoryOrCreate
<<<<<<< HEAD
	fileOrCreate := corev1.HostPathFileOrCreate
=======
>>>>>>> 846ca2f3
	deploymentSpec := &appsv1.Deployment{
		ObjectMeta: metav1.ObjectMeta{
			Name:        request.Service,
			Annotations: annotations,
			Labels: map[string]string{
				"faas_function": request.Service,
			},
		},
		Spec: appsv1.DeploymentSpec{
			Selector: &metav1.LabelSelector{
				MatchLabels: map[string]string{
					"faas_function": request.Service,
				},
			},
			Replicas: initialReplicas,
			Strategy: appsv1.DeploymentStrategy{
				Type: appsv1.RollingUpdateDeploymentStrategyType,
				RollingUpdate: &appsv1.RollingUpdateDeployment{
					MaxUnavailable: &intstr.IntOrString{
						Type:   intstr.Int,
						IntVal: int32(0),
					},
					MaxSurge: &intstr.IntOrString{
						Type:   intstr.Int,
						IntVal: int32(1),
					},
				},
			},
			RevisionHistoryLimit: int32p(10),
			Template: corev1.PodTemplateSpec{
				ObjectMeta: metav1.ObjectMeta{
					Name:        request.Service,
					Labels:      labels,
					Annotations: annotations,
				},
				Spec: corev1.PodSpec{
					NodeSelector: map[string]string{},
					Containers: []corev1.Container{
						{
							Name:  request.Service,
							Image: request.Image,
							Ports: []corev1.ContainerPort{
								{
									Name:          "http",
									ContainerPort: factory.Config.RuntimeHTTPPort,
									Protocol:      corev1.ProtocolTCP,
								},
							},
							Env:             envVars,
							Resources:       *resources,
							ImagePullPolicy: corev1.PullAlways,
							LivenessProbe:   probes.Liveness,
							ReadinessProbe:  probes.Readiness,
							SecurityContext: &corev1.SecurityContext{
								ReadOnlyRootFilesystem: &request.ReadOnlyRootFilesystem,
							},
							VolumeMounts: []corev1.VolumeMount{
								{
<<<<<<< HEAD
									Name:      "share-folder-volume",
									MountPath: "/home/yuzishu/share_folder/",
								},
								{
									Name:      "ipdos-manager-log-volume",
									MountPath: "/dev/shm/ipdos_manager_log",
=======
									Name:      "dev-shm-volume",
									MountPath: "/dev/shm/",
>>>>>>> 846ca2f3
								},
							},
						},
					},
					Volumes: []corev1.Volume{
						{
<<<<<<< HEAD
							Name: "share-folder-volume",
							VolumeSource: corev1.VolumeSource{
								HostPath: &corev1.HostPathVolumeSource{
									Path: "/home/yuzishu/share_folder/",
									Type: &directoryOrCreate,
								},
							},
						},
						{
							Name: "ipdos-manager-log-volume",
							VolumeSource: corev1.VolumeSource{
								HostPath: &corev1.HostPathVolumeSource{
									Path: "/dev/shm/ipdos_manager_log",
									Type: &fileOrCreate,
								},
							},
=======
							Name: "dev-shm-volume",
							VolumeSource: corev1.VolumeSource{
								HostPath: &corev1.HostPathVolumeSource{
									Path: "/dev/shm/",
									Type: &directoryOrCreate,
								},
							},
>>>>>>> 846ca2f3
						},
					},
					RestartPolicy: corev1.RestartPolicyAlways,
					DNSPolicy:     corev1.DNSClusterFirst,
				},
			},
		},
	}

	factory.ConfigureReadOnlyRootFilesystem(request, deploymentSpec)
	factory.ConfigureContainerUserID(deploymentSpec)

	if err := factory.ConfigureSecrets(request, deploymentSpec, existingSecrets); err != nil {
		return nil, err
	}

	return deploymentSpec, nil
}

func makeServiceSpec(request types.FunctionDeployment, factory k8s.FunctionFactory) (*corev1.Service, error) {
	annotations, err := buildAnnotations(request)
	if err != nil {
		return nil, err
	}

	serviceSpec := &corev1.Service{
		TypeMeta: metav1.TypeMeta{
			Kind:       "Service",
			APIVersion: "v1",
		},
		ObjectMeta: metav1.ObjectMeta{
			Name:        request.Service,
			Annotations: annotations,
		},
		Spec: corev1.ServiceSpec{
			Type: corev1.ServiceTypeClusterIP,
			Selector: map[string]string{
				"faas_function": request.Service,
			},
			Ports: []corev1.ServicePort{
				{
					Name:     "http",
					Protocol: corev1.ProtocolTCP,
					Port:     factory.Config.RuntimeHTTPPort,
					TargetPort: intstr.IntOrString{
						Type:   intstr.Int,
						IntVal: factory.Config.RuntimeHTTPPort,
					},
				},
			},
		},
	}

	return serviceSpec, nil
}

func buildAnnotations(request types.FunctionDeployment) (map[string]string, error) {
	var annotations map[string]string
	if request.Annotations != nil {
		annotations = *request.Annotations
	} else {
		annotations = map[string]string{}
	}

	if v, ok := annotations["topic"]; ok {
		if strings.Contains(v, ",") {
			return nil, fmt.Errorf("the topic annotation may only support one value in the Community Edition")
		}
	}

	for k := range annotations {
		if strings.Contains(k, "amazonaws.com") || strings.Contains(k, "gke.io") {
			return nil, fmt.Errorf("annotation %q is not supported in the Community Edition", k)
		}
	}

	if _, ok := annotations["prometheus.io.scrape"]; !ok {
		annotations["prometheus.io.scrape"] = "false"
	}
	return annotations, nil
}

func buildEnvVars(request *types.FunctionDeployment) []corev1.EnvVar {
	envVars := []corev1.EnvVar{}

	if len(request.EnvProcess) > 0 {
		envVars = append(envVars, corev1.EnvVar{
			Name:  k8s.EnvProcessName,
			Value: request.EnvProcess,
		})
	}

	for k, v := range request.EnvVars {
		envVars = append(envVars, corev1.EnvVar{
			Name:  k,
			Value: v,
		})
	}

	sort.SliceStable(envVars, func(i, j int) bool {
		return strings.Compare(envVars[i].Name, envVars[j].Name) == -1
	})

	return envVars
}

func int32p(i int32) *int32 {
	return &i
}

func createResources(request types.FunctionDeployment) (*corev1.ResourceRequirements, error) {
	resources := &corev1.ResourceRequirements{
		Limits:   corev1.ResourceList{},
		Requests: corev1.ResourceList{},
	}

	// Set Memory limits
	if request.Limits != nil && len(request.Limits.Memory) > 0 {
		qty, err := resource.ParseQuantity(request.Limits.Memory)
		if err != nil {
			return resources, err
		}
		resources.Limits[corev1.ResourceMemory] = qty
	}

	if request.Requests != nil && len(request.Requests.Memory) > 0 {
		qty, err := resource.ParseQuantity(request.Requests.Memory)
		if err != nil {
			return resources, err
		}
		resources.Requests[corev1.ResourceMemory] = qty
	}

	// Set CPU limits
	if request.Limits != nil && len(request.Limits.CPU) > 0 {
		qty, err := resource.ParseQuantity(request.Limits.CPU)
		if err != nil {
			return resources, err
		}
		resources.Limits[corev1.ResourceCPU] = qty
	}

	if request.Requests != nil && len(request.Requests.CPU) > 0 {
		qty, err := resource.ParseQuantity(request.Requests.CPU)
		if err != nil {
			return resources, err
		}
		resources.Requests[corev1.ResourceCPU] = qty
	}

	return resources, nil
}

func getMinReplicaCount(labels map[string]string) *int32 {
	if value, exists := labels["com.openfaas.scale.min"]; exists {
		minReplicas, err := strconv.Atoi(value)
		if err == nil && minReplicas > 0 {
			return int32p(int32(minReplicas))
		}

		log.Println(err)
	}

	return nil
}<|MERGE_RESOLUTION|>--- conflicted
+++ resolved
@@ -163,10 +163,6 @@
 	}
 
 	directoryOrCreate := corev1.HostPathDirectoryOrCreate
-<<<<<<< HEAD
-	fileOrCreate := corev1.HostPathFileOrCreate
-=======
->>>>>>> 846ca2f3
 	deploymentSpec := &appsv1.Deployment{
 		ObjectMeta: metav1.ObjectMeta{
 			Name:        request.Service,
@@ -225,41 +221,14 @@
 							},
 							VolumeMounts: []corev1.VolumeMount{
 								{
-<<<<<<< HEAD
-									Name:      "share-folder-volume",
-									MountPath: "/home/yuzishu/share_folder/",
-								},
-								{
-									Name:      "ipdos-manager-log-volume",
-									MountPath: "/dev/shm/ipdos_manager_log",
-=======
 									Name:      "dev-shm-volume",
 									MountPath: "/dev/shm/",
->>>>>>> 846ca2f3
 								},
 							},
 						},
 					},
 					Volumes: []corev1.Volume{
 						{
-<<<<<<< HEAD
-							Name: "share-folder-volume",
-							VolumeSource: corev1.VolumeSource{
-								HostPath: &corev1.HostPathVolumeSource{
-									Path: "/home/yuzishu/share_folder/",
-									Type: &directoryOrCreate,
-								},
-							},
-						},
-						{
-							Name: "ipdos-manager-log-volume",
-							VolumeSource: corev1.VolumeSource{
-								HostPath: &corev1.HostPathVolumeSource{
-									Path: "/dev/shm/ipdos_manager_log",
-									Type: &fileOrCreate,
-								},
-							},
-=======
 							Name: "dev-shm-volume",
 							VolumeSource: corev1.VolumeSource{
 								HostPath: &corev1.HostPathVolumeSource{
@@ -267,7 +236,6 @@
 									Type: &directoryOrCreate,
 								},
 							},
->>>>>>> 846ca2f3
 						},
 					},
 					RestartPolicy: corev1.RestartPolicyAlways,
